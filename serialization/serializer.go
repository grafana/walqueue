--- conflicted
+++ resolved
@@ -89,12 +89,7 @@
 	compressed := 0
 
 	defer func() {
-<<<<<<< HEAD
-		s.storeStats(err)
-=======
-		s.lastFlush = time.Now()
 		s.storeStats(err, uncompressed, compressed)
->>>>>>> 29fcf2c6
 	}()
 
 	var out []byte
