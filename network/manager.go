--- conflicted
+++ resolved
@@ -266,13 +266,8 @@
 	return s.writeBuffers[queueNum].Add(ctx, ts)
 }
 
-<<<<<<< HEAD
-// forceQueue adds forces data to be added, this should only be used in cases where we are draining the reapplying.
+// forceQueue forces data to be added ignoring queue limits, this should only be used in cases where we are draining then reapplying.
 func (s *manager) forceQueue(ctx context.Context, ts types.MetricDatum) {
-=======
-// forceQueue forces data to be added ignoring queue limits, this should only be used in cases where we are draining then reapplying.
-func (s *manager) forceQueue(ts types.MetricDatum) {
->>>>>>> cdf4a125
 	// Based on a hash which is the label hash add to the queue.
 	queueNum := ts.Hash() % uint64(s.cfg.Connections)
 	s.writeBuffers[queueNum].ForceAdd(ctx, ts)
