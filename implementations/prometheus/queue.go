--- conflicted
+++ resolved
@@ -179,12 +179,8 @@
 	return serialization.NewAppender(ctx, 0, q.serializer, q.externalLabels, q.logger)
 }
 
-<<<<<<< HEAD
 func (q *queue) deserializeAndSend(meta map[string]string, buf []byte) []types.Datum {
-=======
-func (q *queue) deserializeAndSend(ctx context.Context, meta map[string]string, buf []byte) {
 	compressedBytes := len(buf)
->>>>>>> 29fcf2c6
 	uncompressedBuf, err := snappy.Decode(nil, buf)
 	if err != nil {
 		level.Debug(q.logger).Log("msg", "error snappy decoding", "err", err)
