package prometheus

import (
	"context"
	v2 "github.com/grafana/walqueue/types/v2"
	"sync"
	"time"

	snappy "github.com/eapache/go-xerial-snappy"
	"github.com/go-kit/log"
	"github.com/go-kit/log/level"
	"github.com/grafana/walqueue/filequeue"
	"github.com/grafana/walqueue/network"
	"github.com/grafana/walqueue/serialization"
	"github.com/grafana/walqueue/types"
	v1 "github.com/grafana/walqueue/types/v1"
	"github.com/prometheus/client_golang/prometheus"
	"github.com/prometheus/prometheus/storage"
	"github.com/vladopajic/go-actor/actor"
)

var pool = sync.Pool{New: func() interface{} { return make([]byte, 0) }}
var _ storage.Appendable = (*queue)(nil)
var _ Queue = (*queue)(nil)

// Queue is the interface for a prometheus compatible queue. The queue is an append only interface.
//
// Start will start the queue.
//
// Stop will stop the queue.
//
// Appender returns an Appender that writes to the queue.
type Queue interface {
	Start()
	Stop()
	Appender(ctx context.Context) storage.Appender
}

// queue is a simple example of using the wal queue.
type queue struct {
	network        types.NetworkClient
	queue          types.FileStorage
	logger         log.Logger
	serializer     types.PrometheusSerializer
	self           actor.Actor
	ttl            time.Duration
	incoming       actor.Mailbox[types.DataHandle]
	stats          *PrometheusStats
	metaStats      *PrometheusStats
	externalLabels map[string]string
	ctx            context.Context
	cncl           context.CancelFunc
}

// NewQueue creates and returns a new Queue instance, initializing its components
// such as network client, file storage queue, and serializer. It configures the
// queue with the given connection settings, directory for file storage, batching
// parameters, and logging. The function also sets up the statistics callback functions
// for network and serialization metrics.
//
// Parameters:
// - name: identifier for the endpoint, this will add a label to the prometheus metrics named endpoint:<NAME>
// - cc: ConnectionConfig for setting up the network client.
// - directory: Directory path for storing queue files.
// - maxSignalsToBatch: Maximum number of signals to batch before flushing to file storage.
// - flushInterval: Duration for how often to flush the data to file storage.
// - ttl: Time-to-live for data in the queue, this is checked in both writing to file storage and sending to the network.
// - registry: Prometheus registry to apply metrics to.
// - namespace: Namespace to use to add to the metric family names. IE `alloy` would make `alloy_queue_series_total_sent`
// - logger: Logger for logging internal operations and errors.
//
// Returns:
// - Queue: An initialized Queue instance.
// - error: An error if any of the components fail to initialize.
func NewQueue(name string, cc types.ConnectionConfig, directory string, maxSignalsToBatch uint32, flushInterval time.Duration, ttl time.Duration, registerer prometheus.Registerer, namespace string, logger log.Logger) (Queue, error) {
	reg := prometheus.WrapRegistererWith(prometheus.Labels{"endpoint": name}, registerer)
	stats := NewStats(namespace, "queue_series", reg)
	stats.SeriesBackwardsCompatibility(reg)
	meta := NewStats("alloy", "queue_metadata", reg)
	meta.MetaBackwardsCompatibility(reg)
	networkClient, err := network.New(cc, logger, stats.UpdateNetwork, meta.UpdateNetwork)
	if err != nil {
		return nil, err
	}
	ctx := context.Background()
	ctx, cncl := context.WithCancel(ctx)
	q := &queue{
		incoming:       actor.NewMailbox[types.DataHandle](),
		stats:          stats,
		metaStats:      meta,
		network:        networkClient,
		logger:         logger,
		ttl:            ttl,
		externalLabels: cc.ExternalLabels,
		ctx:            ctx,
		cncl:           cncl,
	}
	fq, err := filequeue.NewQueue(directory, func(ctx context.Context, dh types.DataHandle) {
		sendErr := q.incoming.Send(ctx, dh)
		if sendErr != nil {
			level.Error(logger).Log("msg", "failed to send to incoming", "err", sendErr)
		}
	}, logger)
	if err != nil {
		return nil, err
	}
	q.queue = fq
	serial, err := serialization.NewSerializer(types.SerializerConfig{
		MaxSignalsInBatch: maxSignalsToBatch,
		FlushFrequency:    flushInterval,
	}, q.queue, stats.UpdateSerializer, logger)
	if err != nil {
		return nil, err
	}
	q.serializer = serial
	return q, nil
}

func (q *queue) Start() {
	q.self = actor.New(q)
	q.self.Start()
	q.incoming.Start()
	q.network.Start(q.ctx)
	q.queue.Start()
	q.serializer.Start(q.ctx)
}

func (q *queue) Stop() {
	q.self.Stop()
	q.incoming.Stop()
	q.network.Stop()
	q.queue.Stop()
	q.serializer.Stop()
	q.cncl()

	q.stats.Unregister()
	q.metaStats.Unregister()
}

func (q *queue) DoWork(ctx actor.Context) actor.WorkerStatus {
	select {
	case <-ctx.Done():
		return actor.WorkerEnd
	case file, ok := <-q.incoming.ReceiveC():
		if !ok {
			return actor.WorkerEnd
		}
		meta, buf, err := file.Pop()
		if err != nil {
			level.Error(q.logger).Log("msg", "unable to get file contents", "name", file.Name, "err", err)
			return actor.WorkerContinue
		}
		q.deserializeAndSend(ctx, meta, buf)
		return actor.WorkerContinue
	}
}

// Appender returns a new appender for the storage.
func (q *queue) Appender(ctx context.Context) storage.Appender {
	return serialization.NewAppender(ctx, 0, q.serializer, q.externalLabels, q.logger)
}

func (q *queue) deserializeAndSend(ctx context.Context, meta map[string]string, buf []byte) {
	var err error
	uncompressedBuf := pool.Get().([]byte)
	defer pool.Put(uncompressedBuf)

	uncompressedBuf, err = snappy.DecodeInto(uncompressedBuf, buf)
	if err != nil {
		level.Debug(q.logger).Log("msg", "error snappy decoding", "err", err)
		return
	}
	// The version of each file is in the metadata. Right now there is only one version
	// supported but in the future the ability to support more. Along with different
	// compression.
	version, ok := meta["version"]
	if !ok {
		level.Error(q.logger).Log("msg", "version not found for deserialization")
		return
	}
	var items []types.Datum
	var s types.Unmarshaller
	switch types.FileFormat(version) {
	case types.AlloyFileVersionV1:
		s = v1.GetSerializer()
		items, err = s.Unmarshal(meta, uncompressedBuf)
	case types.AlloyFileVersionV2:
		s = v2.NewFormat()
		items, err = s.Unmarshal(meta, uncompressedBuf)
	default:
		level.Error(q.logger).Log("msg", "invalid version found for deserialization", "version", version)
		return
	}
	if err != nil {
		level.Error(q.logger).Log("msg", "error deserializing", "err", err, "format", version)
	}
<<<<<<< HEAD
=======

>>>>>>> a1813ec3
	for _, series := range items {
		// Check that the TTL.
		mm, valid := series.(types.MetricDatum)
		if valid {
			seriesAge := time.Since(time.UnixMilli(mm.TimeStampMS()))
			// For any series that exceeds the time to live (ttl) based on its timestamp we do not want to push it to the networking layer
			// but instead drop it here by continuing.
			if seriesAge > q.ttl {
				mm.Free()
				q.stats.NetworkTTLDrops.Inc()
				continue
			}
			sendErr := q.network.SendSeries(ctx, mm)
			if sendErr != nil {
				level.Error(q.logger).Log("msg", "error sending to write client", "err", sendErr)
			}
			continue
		}
		md, valid := series.(types.MetadataDatum)
		if valid {

			sendErr := q.network.SendMetadata(ctx, md)
			if sendErr != nil {
				level.Error(q.logger).Log("msg", "error sending metadata to write client", "err", sendErr)
			}
		}

	}
}<|MERGE_RESOLUTION|>--- conflicted
+++ resolved
@@ -194,10 +194,7 @@
 	if err != nil {
 		level.Error(q.logger).Log("msg", "error deserializing", "err", err, "format", version)
 	}
-<<<<<<< HEAD
-=======
-
->>>>>>> a1813ec3
+
 	for _, series := range items {
 		// Check that the TTL.
 		mm, valid := series.(types.MetricDatum)
