package types

import (
	"time"
)

// StatsHub allows types to register to receive stats and to also send stats to fanout to receivers.
type StatsHub interface {
	SendSeriesNetworkStats(NetworkStats)
	SendSerializerStats(SerializerStats)
	SendMetadataNetworkStats(NetworkStats)
	SendParallelismStats(stats ParallelismStats)

	RegisterSeriesNetwork(func(NetworkStats)) NotificationRelease
	RegisterMetadataNetwork(func(NetworkStats)) NotificationRelease
	RegisterSerializer(func(SerializerStats)) NotificationRelease
	RegisterParallelism(func(ParallelismStats)) NotificationRelease
}

type NotificationRelease func()

type ParallelismStats struct {
	MinConnections     uint
	MaxConnections     uint
	DesiredConnections uint
}

type SerializerStats struct {
<<<<<<< HEAD
	SeriesStored           int
	MetadataStored         int
	Errors                 int
	NewestTimestampSeconds int64
	TTLDropped             int
	UncompressedBytes      int
	CompressedBytes        int
	FileID                 int
=======
	SeriesStored             int
	MetadataStored           int
	Errors                   int
	NewestTimestampSeconds   int64
	TTLDropped               int
	UncompressedBytesWritten int
	CompressedBytesWritten   int
	FileIDWritten            int
	UncompressedBytesRead    int
	CompressedBytesRead      int
	FileIDRead               int
>>>>>>> 29fcf2c6
}

type NetworkStats struct {
	Series                 CategoryStats
	Histogram              CategoryStats
	Metadata               CategoryStats
	SendDuration           time.Duration
	NewestTimestampSeconds int64
	SeriesBytes            int
	MetadataBytes          int
}

func (ns NetworkStats) TotalSent() int {
	return ns.Series.SeriesSent + ns.Histogram.SeriesSent + ns.Metadata.SeriesSent
}

func (ns NetworkStats) TotalRetried() int {
	return ns.Series.RetriedSamples + ns.Histogram.RetriedSamples + ns.Metadata.RetriedSamples
}

func (ns NetworkStats) TotalFailed() int {
	return ns.Series.FailedSamples + ns.Histogram.FailedSamples + ns.Metadata.FailedSamples
}

func (ns NetworkStats) Total429() int {
	return ns.Series.RetriedSamples429 + ns.Histogram.RetriedSamples429 + ns.Metadata.RetriedSamples429
}

func (ns NetworkStats) Total5XX() int {
	return ns.Series.RetriedSamples5XX + ns.Histogram.RetriedSamples5XX + ns.Metadata.RetriedSamples5XX
}

type CategoryStats struct {
	RetriedSamples       int
	RetriedSamples429    int
	RetriedSamples5XX    int
	SeriesSent           int
	FailedSamples        int
	TTLDroppedSamples    int
	NetworkSamplesFailed int
}<|MERGE_RESOLUTION|>--- conflicted
+++ resolved
@@ -26,16 +26,6 @@
 }
 
 type SerializerStats struct {
-<<<<<<< HEAD
-	SeriesStored           int
-	MetadataStored         int
-	Errors                 int
-	NewestTimestampSeconds int64
-	TTLDropped             int
-	UncompressedBytes      int
-	CompressedBytes        int
-	FileID                 int
-=======
 	SeriesStored             int
 	MetadataStored           int
 	Errors                   int
@@ -47,7 +37,6 @@
 	UncompressedBytesRead    int
 	CompressedBytesRead      int
 	FileIDRead               int
->>>>>>> 29fcf2c6
 }
 
 type NetworkStats struct {
